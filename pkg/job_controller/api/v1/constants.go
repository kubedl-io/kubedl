--- conflicted
+++ resolved
@@ -50,16 +50,9 @@
 
 // add annonations
 const (
-<<<<<<< HEAD
-	AnnotationPodBatchSize        = KubeDLPrefix + "/pod-batch-size"
-	AnnotationPodAffinityStrategy = KubeDLPrefix + "/pod-affinity-strategy"
-	AnnotationPodTopologyKey      = KubeDLPrefix + "/pod-topology-key"
-
-=======
 	AnnotationPodBatchSize           = KubeDLPrefix + "/pod-batch-size"
 	AnnotationPodAffinityStrategy    = KubeDLPrefix + "/pod-affinity-strategy"
 	AnnotationPodTopologyKey         = KubeDLPrefix + "/pod-topology-key"
->>>>>>> 4f44d55b
 	PodAffinityStrategyPSWorker      = "ps-worker"
 	PodAffinityStrategyRingallreduce = "ringallreduce"
 )
